# master.R 

# You need to set the project path below before executing other scripts

# scripts below do the following
#   sets up paths (see 00_SettingsAndTools.R)
#   downloads crsp data that can't be easily shared and creates related predictors
#   creates all portfolios and saves csvs to disk
#   creates all exhibits for the paper

# the scripts require
#   user entry of pathProject in 00_SettingsAndTools.R
#   signal-firm-month csvs created by the signals code

# Most people only need to run up to 20_PredictorPorts.R and can skip any exhibits
# Exhibits are run immediately after the data required is created so
# you don't need to run every damn thing to update exhibits.

# exhibits can break if quickrun == T, and also you probably don't want
# incomplete exhibits anyway.

# I think it takes about 12 hours to run everything, and about 45 min to run up
# to 20_PredictorPorts.R

# ENVIRONMENT ####
# ~~~~~~~~~~~~~~~~~~~~~~~~~~~~~~~~~~~~~~~~~~~~~~~~~~~~~~~~~~~~~~~~~~~~~~~~~~~~~~~~~~~
rm(list = ls())
# ENTER PROJECT PATH HERE (i.e. this should be the path to your local repo folder)
<<<<<<< HEAD
=======
# if working directory is set to location of master.R, '/../../' should work
>>>>>>> 138304cb
pathProject = paste0(getwd(), '/../../')

quickrun =  F # use T if you want to run quickly for testing
quickrunlist = c('Accruals','AM') # list of signals to use for quickrun
skipdaily = T # use T to skip daily CRSP which is very slow
feed.verbose = F # use T if you want lots of feedback

# Check whether project path is set correctly
if (!dir.exists(paste0(pathProject, 'Portfolios'))) {
    stop('Project path not set correctly')
}

# setwd to folder with all R scripts for convenience
setwd(paste0(pathProject,'Portfolios/Code/'))

source('00_SettingsAndTools.R', echo=T)
source('01_PortfolioFunction.R', echo=T)

# ~~~~~~~~~~~~~~~~~~~~~~~~~~~~~~~~~~~~~~~~~~~~~~~~~~~~~~~~~~~~~~~~~~~~~~~~~~~~~~~~~~~

# PREPARE INTERMEDIATE DATA ####

# print('master: 10_DownloadCRSP.R')
# tryCatch({
#     source('10_DownloadCRSP.R', echo=T)
# })
# 
# print('master: 11_ProcessCrsp.R')
# tryCatch({
#     source('11_ProcessCRSP.R', echo=T)
# })
# 
# print('master: 12_CreateCRSPPredictors.R')
# tryCatch({
#     source('12_CreateCRSPPredictors.R', echo=T)
# })

# ==== CREATE BASELINE PORTFOLIOS ====
print('master: 20_PredictorPorts')
tryCatch({
    source('20_PredictorPorts.R', echo=T) # 30 min
})


print('master: 21_PredictorExhibits.R')
if (quickrun==F){
    tryCatch({
        source('21_PredictorExhibits.R', echo=T)
    })
}

# CREATE ALTERNATIVE PORTFOLIOS AND PLACEBOS ####


print('master: 30_PredictorAltPorts.R')
tryCatch({
    source('30_PredictorAltPorts.R', echo=T) # about 6 hours
})


if (quickrun==F){
    print('31_CheckPredictorsExhibits.R')
    tryCatch({
        source('31_CheckPredictorsExhibits.R', echo=T, verbose=T)
    })
}

print('master: 32_Predictor2x3Ports.R')
tryCatch({
    source('32_Predictor2x3Ports.R', echo=T) 
})

print('master: 40 40_PlaceboPorts.R')
tryCatch({
    source('40_PlaceboPorts.R', echo=T) # 30 min
})


if (quickrun==F){
    print('41_PlaceboExhibits.R')
    tryCatch({
        source('41_PlaceboExhibits.R', echo=T, verbose=T)
    })
}

# EXTRA STUFF ####

# this can be run at the end since it takes a long time and isn't necessary for other results
print('master: 12_SignalExhibits.R')
tryCatch({
    source('12_SignalExhibits.R', echo=T)
})

if (!skipdaily){
    print('master: 50_DailyPredictorPorts.R')
    tryCatch({
        source('50_DailyPredictorPorts.R', echo=T) # about 6 hours
    })
}<|MERGE_RESOLUTION|>--- conflicted
+++ resolved
@@ -26,10 +26,7 @@
 # ~~~~~~~~~~~~~~~~~~~~~~~~~~~~~~~~~~~~~~~~~~~~~~~~~~~~~~~~~~~~~~~~~~~~~~~~~~~~~~~~~~~
 rm(list = ls())
 # ENTER PROJECT PATH HERE (i.e. this should be the path to your local repo folder)
-<<<<<<< HEAD
-=======
-# if working directory is set to location of master.R, '/../../' should work
->>>>>>> 138304cb
+# if working directory is set to location of master.R, paste0(getwd(), '/../../') should work
 pathProject = paste0(getwd(), '/../../')
 
 quickrun =  F # use T if you want to run quickly for testing
