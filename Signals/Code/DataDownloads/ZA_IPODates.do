--- conflicted
+++ resolved
@@ -14,19 +14,12 @@
 }
 
 rename Founding FoundingYear
-<<<<<<< HEAD
+rename Offerdate OfferDate	// variable OfferDate changed to Offerdate
 
-rename Offerdate OfferDate	// variable OfferDate changed to Offerdate
-* rename CRSPPERM permno // variable CRSPPERM renamed to CRSP permanent ID
-
-=======
-rename Offerdate OfferDate							
->>>>>>> 0a7de9c6
 rename CRSPpermanentID permno
 destring permno, replace
 
 tostring OfferDate, gen(temp)
-*gen temp = OfferDate
 gen temp2 = date(temp, "YMD")
 gen IPOdate = mofd(temp2)
 format IPOdate %tm
